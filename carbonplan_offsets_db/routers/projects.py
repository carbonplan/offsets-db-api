import datetime

from fastapi import APIRouter, BackgroundTasks, Depends, HTTPException, Query, status
from sqlalchemy import or_
from sqlmodel import Session

from ..database import get_session
from ..logging import get_logger
from ..models import File, FileCategory, FileStatus, Project, ProjectRead, ProjectReadDetails
from ..query_helpers import apply_sorting
from ..schemas import FileURLPayload, Registries
from ..tasks import process_files

router = APIRouter()
logger = get_logger()


@router.post(
    '/files',
    response_model=list[File],
    summary='Submit a file to be processed and added to the database',
)
def submit_file(
    payload: list[FileURLPayload],
    background_tasks: BackgroundTasks,
    session: Session = Depends(get_session),
):
    """Submit a file to the database"""
    logger.info('Received file(s) %s', payload)

    file_objs = []
    for p in payload:
        file_obj = File(url=p.url, category='projects')
        file_objs.append(file_obj)
        session.add(file_obj)

    session.commit()

    background_tasks.add_task(process_files, session=session, files=file_objs)
    return file_objs


@router.get('/files/{file_id}', response_model=File, summary='Get a file by id')
def get_file(file_id: int, session: Session = Depends(get_session)):
    """Get a file by id"""
    logger.info('Getting file %s', file_id)

    if file_obj := session.query(File).get(file_id):
        return file_obj
    else:
        raise HTTPException(
            status_code=status.HTTP_404_NOT_FOUND,
            detail=f'file {file_id} not found',
        )


@router.get('/files', response_model=list[File], summary='List files')
def get_files(
    category: FileCategory | None = None,
    status: FileStatus | None = None,
    recorded_at_from: datetime.date | datetime.datetime | None = None,
    recorded_at_to: datetime.date | datetime.datetime | None = None,
    limit: int = 100,
    offset: int = 0,
    session: Session = Depends(get_session),
):
    """Get files"""
    logger.info(
        'Getting files with filter: category=%s, status=%s, recorded_at_from=%s, recorded_at_to=%s, limit=%d, offset=%d',
        category,
        status,
        recorded_at_from,
        recorded_at_to,
        limit,
        offset,
    )

    query = session.query(File)

    if category:
        query = query.filter_by(category=category)

    if status:
        query = query.filter_by(status=status)

    if recorded_at_from:
        query = query.filter(File.recorded_at >= recorded_at_from)

    if recorded_at_to:
        query = query.filter(File.recorded_at <= recorded_at_to)

    files = query.limit(limit).offset(offset).all()

    logger.info('Found %d files', len(files))

    return files


@router.get('/', response_model=list[ProjectRead])
def get_projects(
    registry: list[Registries] | None = Query(None, description='Registry name'),
    country: list[str] | None = Query(None, description='Country name'),
    protocol: list[str] | None = Query(None, description='Protocol name'),
    registered_at_from: datetime.date
    | datetime.datetime
    | None = Query(default=None, description='Format: YYYY-MM-DD'),
    registered_at_to: datetime.date
    | datetime.datetime
    | None = Query(default=None, description='Format: YYYY-MM-DD'),
    started_at_from: datetime.date
    | datetime.datetime
    | None = Query(default=None, description='Format: YYYY-MM-DD'),
    started_at_to: datetime.date
    | datetime.datetime
    | None = Query(default=None, description='Format: YYYY-MM-DD'),
    search: str
    | None = Query(
        None,
        description='Case insensitive search string. Currently searches on `project_id` and `name` fields only.',
    ),
    limit: int = Query(50, description='Limit number of results', le=100, gt=0),
    offset: int = Query(0, description='Offset results', ge=0),
    sort: list[str] = Query(
<<<<<<< HEAD
        default=['project_id:ascending'],
        description='List of sorting parameters in the format "property:order"',
=======
        default=['project_id'],
        description='List of sorting parameters in the format "field_name" for ascending order or "-field_name" for descending order.',
>>>>>>> 62c8bd49
    ),
    session: Session = Depends(get_session),
):
    """Get projects with pagination and filtering"""
    logger.info(
        'Getting projects with filter: registry=%s, country=%s, protocol=%s, search=%s, limit=%d, offset=%d',
        registry,
        country,
        protocol,
        search,
        limit,
        offset,
    )

    query = session.query(Project)

    if registry:
        query = query.filter(or_(*[Project.registry.ilike(r) for r in registry]))

    if country:
        query = query.filter(or_(*[Project.country.ilike(c) for c in country]))

    if protocol:
        query = query.filter(or_(*[Project.protocol.ilike(p) for p in protocol]))

    if registered_at_from:
        query = query.filter(Project.registered_at >= registered_at_from)

    if registered_at_to:
        query = query.filter(Project.registered_at <= registered_at_to)

    if started_at_from:
        query = query.filter(Project.started_at >= started_at_from)

    if started_at_to:
        query = query.filter(Project.started_at <= started_at_to)

    if search:
        search_pattern = (
            f'%{search}%'  # Wrapping search string with % to match anywhere in the string
        )
        query = query.filter(
            or_(Project.project_id.ilike(search_pattern), Project.name.ilike(search_pattern))
        )

    if sort:
        query = apply_sorting(query=query, sort=sort, model=Project)

    projects = query.limit(limit).offset(offset).all()

    logger.info('Found %d projects', len(projects))
    return projects


@router.get(
    '/{project_id}',
    response_model=ProjectReadDetails,
    summary='Get a project by registry and project_id',
)
def get_project(
    project_id: str,
    session: Session = Depends(get_session),
):
    """Get a project by registry and project_id"""
    logger.info('Getting project %s', project_id)

    if project_obj := session.query(Project).filter_by(project_id=project_id).one_or_none():
        return project_obj
    else:
        raise HTTPException(
            status_code=status.HTTP_404_NOT_FOUND,
            detail=f'project {project_id} not found',
        )<|MERGE_RESOLUTION|>--- conflicted
+++ resolved
@@ -121,13 +121,8 @@
     limit: int = Query(50, description='Limit number of results', le=100, gt=0),
     offset: int = Query(0, description='Offset results', ge=0),
     sort: list[str] = Query(
-<<<<<<< HEAD
-        default=['project_id:ascending'],
-        description='List of sorting parameters in the format "property:order"',
-=======
         default=['project_id'],
         description='List of sorting parameters in the format "field_name" for ascending order or "-field_name" for descending order.',
->>>>>>> 62c8bd49
     ),
     session: Session = Depends(get_session),
 ):
