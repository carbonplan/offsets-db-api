import datetime

from fastapi import APIRouter, Depends, HTTPException, Query, Request, status
from sqlalchemy import or_
from sqlmodel import Session

from ..database import get_session
from ..logging import get_logger
<<<<<<< HEAD
from ..models import PaginatedProjects, Project
=======
from ..models import Clip, Project, ProjectWithClips, ProjectWithPagination
>>>>>>> cb821711
from ..query_helpers import apply_filters, apply_sorting, handle_pagination
from ..schemas import Pagination, Registries

router = APIRouter()
logger = get_logger()


@router.get('/', response_model=PaginatedProjects)
def get_projects(
    request: Request,
    registry: list[Registries] | None = Query(None, description='Registry name'),
    country: list[str] | None = Query(None, description='Country name'),
    protocol: list[str] | None = Query(None, description='Protocol name'),
    category: list[str] | None = Query(None, description='Category name'),
    is_compliance: bool | None = Query(None, description='Whether project is an ARB project'),
    listed_at_from: datetime.date
    | datetime.datetime
    | None = Query(default=None, description='Format: YYYY-MM-DD'),
    listed_at_to: datetime.date
    | datetime.datetime
    | None = Query(default=None, description='Format: YYYY-MM-DD'),
    issued_min: int | None = Query(None, description='Minimum number of issued credits'),
    issued_max: int | None = Query(None, description='Maximum number of issued credits'),
    retired_min: int | None = Query(None, description='Minimum number of retired credits'),
    retired_max: int | None = Query(None, description='Maximum number of retired credits'),
    search: str
    | None = Query(
        None,
        description='Case insensitive search string. Currently searches on `project_id` and `name` fields only.',
    ),
    current_page: int = Query(1, description='Page number', ge=1),
    per_page: int = Query(100, description='Items per page', le=200, ge=1),
    sort: list[str] = Query(
        default=['project_id'],
        description='List of sorting parameters in the format `field_name` or `+field_name` for ascending order or `-field_name` for descending order.',
    ),
    session: Session = Depends(get_session),
):
    """Get projects with pagination and filtering"""

    logger.info(f'Getting projects: {request.url}')

    query = session.query(Project).join(Clip, Clip.project_id == Project.project_id, isouter=True)

    filters = [
        ('registry', registry, 'ilike', Project),
        ('country', country, 'ilike', Project),
        ('protocol', protocol, 'ANY', Project),
        ('category', category, 'ANY', Project),
        ('is_compliance', is_compliance, '==', Project),
        ('listed_at', listed_at_from, '>=', Project),
        ('listed_at', listed_at_to, '<=', Project),
        ('issued', issued_min, '>=', Project),
        ('issued', issued_max, '<=', Project),
        ('retired', retired_min, '>=', Project),
        ('retired', retired_max, '<=', Project),
    ]

    for attribute, values, operation, model in filters:
        query = apply_filters(
            query=query, model=model, attribute=attribute, values=values, operation=operation
        )

    # Handle 'search' filter separately due to its unique logic
    if search:
        search_pattern = f'%{search}%'
        query = query.filter(
            or_(Project.project_id.ilike(search_pattern), Project.name.ilike(search_pattern))
        )

    if sort:
        query = apply_sorting(query=query, sort=sort, model=Project, primary_key='project_id')

    total_entries, current_page, total_pages, next_page, results = handle_pagination(
        query=query, current_page=current_page, per_page=per_page, request=request
    )

    return PaginatedProjects(
        pagination=Pagination(
            total_entries=total_entries,
            current_page=current_page,
            total_pages=total_pages,
            next_page=next_page,
        ),
        data=results,
    )


@router.get(
    '/{project_id}',
    response_model=ProjectWithClips,
    summary='Get project details by project_id',
)
def get_project(
    project_id: str,
    session: Session = Depends(get_session),
):
    """Get a project by registry and project_id"""
    logger.info('Getting project %s', project_id)

    if (
        project_obj := session.query(Project)
        .filter_by(project_id=project_id)
        .join(Clip, Clip.project_id == Project.project_id, isouter=True)
        .one_or_none()
    ):
        return project_obj
    else:
        raise HTTPException(
            status_code=status.HTTP_404_NOT_FOUND,
            detail=f'project {project_id} not found',
        )<|MERGE_RESOLUTION|>--- conflicted
+++ resolved
@@ -6,11 +6,8 @@
 
 from ..database import get_session
 from ..logging import get_logger
-<<<<<<< HEAD
 from ..models import PaginatedProjects, Project
-=======
 from ..models import Clip, Project, ProjectWithClips, ProjectWithPagination
->>>>>>> cb821711
 from ..query_helpers import apply_filters, apply_sorting, handle_pagination
 from ..schemas import Pagination, Registries
 
