import datetime
import typing

import numpy as np
import pandas as pd
from fastapi import APIRouter, Depends, Query, Request
from sqlmodel import Session, and_, case, func, or_

from ..database import get_session
from ..logging import get_logger
from ..models import Credit, Project, ProjectBinnedIssuanceTotals, ProjectBinnedRegistration
from ..query_helpers import apply_filters
from ..schemas import Registries

router = APIRouter()
logger = get_logger()


def calculate_end_date(start_date, freq):
    """Calculate the end date based on the start date and frequency."""

    offset_mapping = {
        'D': pd.DateOffset(days=1),
        'W': pd.DateOffset(weeks=1),
        'M': pd.DateOffset(months=1),
        'Y': pd.DateOffset(years=1),
    }

    end_date = start_date + offset_mapping[freq]
    if freq in ['M', 'Y']:
        end_date -= pd.DateOffset(days=1)

    return end_date


def generate_date_bins(
    min_value, max_value, freq: typing.Literal['D', 'W', 'M', 'Y'], num_bins: int = None
):
    """
    Generate date bins with the specified frequency.

    Parameters
    ----------
    min_value : datetime.date
        The minimum date value.
    max_value : datetime.date
        The maximum date value.
    freq : str
        The frequency for binning. Can be 'D', 'W', 'M', or 'Y'.
    num_bins : int
        The number of bins to generate. If None, bins will be generated based on the frequency.

    Returns
    -------
    pd.DatetimeIndex
        The generated date bins.
    """

    if num_bins:
        # Generate 'num_bins + 1' points and slice off the last one to get exactly 'num_bins' start points
        return pd.date_range(start=min_value, end=max_value, periods=num_bins + 1)[:-1]
    frequency_mapping = {'Y': 'AS', 'M': 'MS', 'W': 'W', 'D': 'D'}
    min_value, max_value = pd.Timestamp(min_value), pd.Timestamp(max_value)
    date_bins = pd.date_range(
        start=pd.Timestamp(min_value).replace(month=1, day=1),
        end=pd.Timestamp(max_value).replace(month=12, day=31),
        freq=frequency_mapping[freq],
        normalize=True,
    )

    # Ensure the last date is included
    if len(date_bins) == 0 or date_bins[-1] < max_value:
        date_bins = date_bins.append(pd.DatetimeIndex([max_value.replace(month=12, day=31)]))

    return date_bins


def generate_dynamic_numeric_bins(*, min_value, max_value, bin_width=None):
    """Generate numeric bins with dynamically adjusted bin width."""
    # Check for edge cases where min and max are the same
    if min_value == max_value:
        return np.array([min_value])

    if bin_width is None:
        # Calculate the range and order of magnitude
        value_range = max_value - min_value
        order_of_magnitude = int(np.floor(np.log10(value_range)))

        # Determine the bin width based on the order of magnitude
        if order_of_magnitude < 2:
            bin_width = 10  # Tens for very small ranges
        elif order_of_magnitude < 3:
            bin_width = 100  # Hundreds for small ranges
        elif order_of_magnitude < 4:
            bin_width = 1000  # Thousands for lower moderate ranges
        elif order_of_magnitude < 5:
            bin_width = 10000  # Ten thousands for upper moderate ranges
        elif order_of_magnitude < 6:
            bin_width = 100000  # Hundred thousands for large ranges
        else:
            bin_width = 1000000  # Millions for very large ranges

    # Generate evenly spaced values using the determined bin width
    numeric_bins = np.arange(min_value, max_value + bin_width, bin_width)

    logger.info(f'🔢 Binning by numeric value with {len(numeric_bins)} bins, width: {bin_width}...')
    return numeric_bins


def get_binned_data(*, query, binning_attribute, freq='Y'):
    """Generate binned data based on the given attribute and frequency."""
    logger.info(f'📊 Generating binned data based on {binning_attribute}...')
    attribute = getattr(Project, binning_attribute)
    min_value, max_value = query.with_entities(func.min(attribute), func.max(attribute)).one()

    if min_value is None or max_value is None:
        logger.info('✅ No data to bin!')
        return []

    date_bins = generate_date_bins(min_value=min_value, max_value=max_value, freq=freq)

    conditions = []
    # Handle the case of exactly one non-null date bin
    if len(date_bins) == 1:
        conditions.append((attribute.isnot(None), func.concat(date_bins[0].date())))

    # Handle the case of multiple non-null date bins
    else:
        conditions.extend(
            [
                (
                    and_(attribute >= date_bins[i], attribute < date_bins[i + 1]),
                    str(date_bins[i].date()),
                )
                for i in range(len(date_bins) - 1)
            ]
        )
    # Add condition for null registration dates
    conditions.append((attribute.is_(None), 'null'))

    # Define the binned attribute
    binned_attribute = case(conditions, else_='other').label('bin')

    # Query and format the results
    query = query.with_entities(
        binned_attribute,
        func.unnest(Project.category).label('category'),
        func.count(Project.project_id).label('value'),
    )
    binned_results = query.group_by('bin', 'category').all()

    formatted_results = []
    for bin_label, category, value in binned_results:
        start_date = pd.Timestamp(bin_label) if bin_label not in ['other', 'null'] else None
        end_date = calculate_end_date(start_date, freq).date() if start_date else None
        formatted_results.append(
            ProjectBinnedRegistration(
                start=start_date, end=end_date, category=category, value=value
            )
        )

    logger.info('✅ Binned data generated successfully!')
    return formatted_results


def get_binned_numeric_data(*, query, binning_attribute):
    """Generate binned data based on the given numeric attribute."""
    logger.info(f'📊 Generating binned data based on {binning_attribute}...')
    attribute = getattr(Credit, binning_attribute)
    min_value, max_value = query.with_entities(func.min(attribute), func.max(attribute)).one()

    if min_value is None or max_value is None:
        logger.info('✅ No data to bin!')
        return []

    numeric_bins = generate_dynamic_numeric_bins(min_value=min_value, max_value=max_value)

    conditions = []
    # Handle the case of exactly one non-null bin
    if len(numeric_bins) == 1:
        conditions.append((attribute.isnot(None), str(int(numeric_bins[0]))))

    # Handle the case of multiple non-null bins
    else:
        conditions.extend(
            [
                (
                    and_(attribute >= int(numeric_bins[i]), attribute < int(numeric_bins[i + 1])),
                    str(int(numeric_bins[i])),
                )
                for i in range(len(numeric_bins) - 1)
            ]
        )
    # Add condition for null attributes
    conditions.append((attribute.is_(None), 'null'))

    # Define the binned attribute
    binned_attribute = case(conditions, else_='other').label('bin')

    # Query and format the results
    query = query.with_entities(
        binned_attribute, Project.category, func.sum(Credit.quantity).label('value')
    )
    binned_results = query.group_by('bin', Project.category).all()

    formatted_results = []
    for bin_label, category, value in binned_results:
        start_value = float(bin_label) if bin_label not in ['other', 'null'] else None
        end_value = start_value + 1 if start_value else None
        formatted_results.append(
            ProjectBinnedIssuanceTotals(
                start=start_value, end=end_value, category=category, value=value
            )
        )

    logger.info('✅ Binned data generated successfully!')
    return formatted_results


def credits_by_transaction_date(
    *,
    query,
    min_date,
    max_date,
    freq: typing.Literal['D', 'W', 'M', 'Y'] = 'Y',
    num_bins: int = None,
):
    """Generate binned data based on the transaction date."""
    logger.info('📊 Generating binned data based on transaction date...')

    if min_date is None or max_date is None:
        logger.info('✅ No data to bin!')
        return []

    if num_bins:
        date_bins = generate_date_bins(
            min_value=min_date, max_value=max_date, freq=freq, num_bins=num_bins
        )
        logger.info(
            f'📅 Binning by date with {date_bins} bins... min_value: {min_date}, max_value={max_date}, num_bins={num_bins}'
        )

    else:
        # Generate date bins based on the frequency
        date_bins = generate_date_bins(min_value=min_date, max_value=max_date, freq=freq)
        logger.info(
            f'📅 Binning by date with {date_bins} bins... min_value: {min_date}, max_value={max_date}, freq={freq}'
        )

    # Create conditions for binning
    conditions = []
    # Handle the case of exactly one non-null date bin
    if len(date_bins) == 1:
        conditions.append((Credit.transaction_date.isnot(None), str(date_bins[0].date())))
    else:
        conditions.extend(
            [
                (
                    and_(
                        Credit.transaction_date >= date_bins[i],
                        Credit.transaction_date < date_bins[i + 1],
                    ),
                    str(date_bins[i].date()),
                )
                for i in range(len(date_bins) - 1)
            ]
        )
    conditions.append((Credit.transaction_date.is_(None), 'null'))

    # Define the binned attribute
    binned_attribute = case(conditions, else_='other').label('bin')

    # Query and format the results
    query = query.with_entities(
        binned_attribute,
        func.unnest(Project.category).label('category'),
        func.sum(Credit.quantity).label('value'),
    ).group_by('bin', 'category')

    binned_results = query.all()

    formatted_results = []
    for bin_label, category, value in binned_results:
        start_date = pd.Timestamp(bin_label) if bin_label not in ['other', 'null'] else None
        end_date = calculate_end_date(start_date, freq).date() if start_date else None
        formatted_results.append(
            ProjectBinnedRegistration(
                start=start_date, end=end_date, category=category, value=value
            )
        )

    logger.info('✅ Binned data generated successfully!')
    return formatted_results


@router.get('/projects_by_registration_date', response_model=list[ProjectBinnedRegistration])
def get_projects_by_registration_date(
    request: Request,
    freq: typing.Literal['D', 'W', 'M', 'Y'] = Query('Y', description='Frequency of bins'),
    registry: list[Registries] | None = Query(None, description='Registry name'),
    country: list[str] | None = Query(None, description='Country name'),
    protocol: list[str] | None = Query(None, description='Protocol name'),
    category: list[str] | None = Query(None, description='Category name'),
    is_arb: bool | None = Query(None, description='Whether project is an ARB project'),
    registered_at_from: datetime.date
    | datetime.datetime
    | None = Query(default=None, description='Format: YYYY-MM-DD'),
    registered_at_to: datetime.date
    | datetime.datetime
    | None = Query(default=None, description='Format: YYYY-MM-DD'),
    started_at_from: datetime.date
    | datetime.datetime
    | None = Query(default=None, description='Format: YYYY-MM-DD'),
    started_at_to: datetime.date
    | datetime.datetime
    | None = Query(default=None, description='Format: YYYY-MM-DD'),
    issued_min: int | None = Query(None, description='Minimum number of issued credits'),
    issued_max: int | None = Query(None, description='Maximum number of issued credits'),
    retired_min: int | None = Query(None, description='Minimum number of retired credits'),
    retired_max: int | None = Query(None, description='Maximum number of retired credits'),
    search: str
    | None = Query(
        None,
        description='Case insensitive search string. Currently searches on `project_id` and `name` fields only.',
    ),
    session: Session = Depends(get_session),
):
    """Get aggregated project registration data"""
    logger.info(f'Getting project registration data: {request.url}')

    query = session.query(Project)

    # Apply filters
    filterable_attributes = [('registry', registry, 'ilike'), ('country', country, 'ilike')]

    for attribute, values, operation in filterable_attributes:
        query = apply_filters(
            query=query, model=Project, attribute=attribute, values=values, operation=operation
        )

    list_attributes = [('protocol', protocol, 'ANY'), ('category', category, 'ANY')]
    for attribute, values, operation in list_attributes:
        query = apply_filters(
            query=query, model=Project, attribute=attribute, values=values, operation=operation
        )

    other_filters = [
        ('is_arb', is_arb, '=='),
        ('registered_at', registered_at_from, '>='),
        ('registered_at', registered_at_to, '<='),
        ('started_at', started_at_from, '>='),
        ('started_at', started_at_to, '<='),
        ('issued', issued_min, '>='),
        ('issued', issued_max, '<='),
        ('retired', retired_min, '>='),
        ('retired', retired_max, '<='),
    ]

    for attribute, values, operation in other_filters:
        query = apply_filters(
            query=query, model=Project, attribute=attribute, values=values, operation=operation
        )

    # Handle 'search' filter separately due to its unique logic
    if search:
        search_pattern = f'%{search}%'
        query = query.filter(
            or_(Project.project_id.ilike(search_pattern), Project.name.ilike(search_pattern))
        )

    return get_binned_data(binning_attribute='registered_at', query=query, freq=freq)


@router.get('/credits_by_transaction_date', response_model=list[dict])
def get_credits_by_transaction_date(
    request: Request,
    freq: typing.Literal['D', 'W', 'M', 'Y'] = Query('Y', description='Frequency of bins'),
    registry: list[Registries] | None = Query(None, description='Registry name'),
    country: list[str] | None = Query(None, description='Country name'),
    protocol: list[str] | None = Query(None, description='Protocol name'),
    category: list[str] | None = Query(None, description='Category name'),
    is_arb: bool | None = Query(None, description='Whether project is an ARB project'),
    transaction_type: list[str] | None = Query(None, description='Transaction type'),
    vintage: list[int] | None = Query(None, description='Vintage'),
    transaction_date_from: datetime.date
    | datetime.datetime
    | None = Query(default=None, description='Format: YYYY-MM-DD'),
    transaction_date_to: datetime.date
    | datetime.datetime
    | None = Query(default=None, description='Format: YYYY-MM-DD'),
    search: str
    | None = Query(
        None,
        description='Case insensitive search string. Currently searches on `project_id` and `name` fields only.',
    ),
    session: Session = Depends(get_session),
):
    """Get aggregated credit transaction data"""
    logger.info(f'Getting credit transaction data: {request.url}')

    # join Credit with Project on project_id
    query = session.query(Credit).join(
        Project, Credit.project_id == Project.project_id, isouter=True
    )

    # Filters applying 'ilike' operation
    ilike_filters = [
        ('registry', registry, 'ilike', Project),
        ('country', country, 'ilike', Project),
        ('transaction_type', transaction_type, 'ilike', Credit),
    ]

    for attribute, values, operation, model in ilike_filters:
        query = apply_filters(
            query=query, model=model, attribute=attribute, values=values, operation=operation
        )

    list_attributes = [
        ('protocol', protocol, 'ANY', Project),
        ('category', category, 'ANY', Project),
    ]
    for attribute, values, operation, model in list_attributes:
        query = apply_filters(
            query=query, model=model, attribute=attribute, values=values, operation=operation
        )

    # Filter applying '==' operation
    equal_filters = [('is_arb', is_arb, '==', Project), ('vintage', vintage, '==', Credit)]

    for attribute, values, operation, model in equal_filters:
        query = apply_filters(
            query=query, model=model, attribute=attribute, values=values, operation=operation
        )

    # Filters applying '>=' or '<=' operations
    date_filters = [
        ('transaction_date', transaction_date_from, '>=', Credit),
        ('transaction_date', transaction_date_to, '<=', Credit),
    ]

    for attribute, values, operation, model in date_filters:
        query = apply_filters(
            query=query, model=model, attribute=attribute, values=values, operation=operation
        )

<<<<<<< HEAD
    # Extract the minimum and maximum transaction_date
    min_date, max_date = query.with_entities(
        func.min(Credit.transaction_date), func.max(Credit.transaction_date)
    ).one()

    return credits_by_transaction_date(query=query, min_date=min_date, max_date=max_date, freq=freq)


@router.get('/credits_by_transaction_date/{project_id}', response_model=list[dict])
def get_credits_by_project_id(
    project_id: str,
    num_bins: int = Query(20, description='Number of bins'),
    session: Session = Depends(get_session),
):
    # Join Credit with Project and filter by project_id
    query = (
        session.query(Credit)
        .join(Project, Credit.project_id == Project.project_id)
        .filter(Project.project_id == project_id)
    )

    # min_date is between project.registered_at and min(credit.transaction_date)
    # Query to get project.registered_at
    query1 = query.with_entities(Project.registered_at)
    project_registered_at = query1.first()[0] if query1.first() else None

    # Query to get min(Credit.transaction_date)
    query2 = session.query(func.min(Credit.transaction_date)).filter(
        Credit.project_id == project_id
    )
    min_transaction_date = query2.first()[0] if query2.first() else None

    # Find the minimum date between project_registered_at and min_transaction_date
    min_date = (
        min(project_registered_at, min_transaction_date)
        if project_registered_at and min_transaction_date
        else project_registered_at or min_transaction_date
    )

    # Use today's date if the project hasn't wound down yet
    max_date = datetime.date.today()

    return credits_by_transaction_date(
        query=query, min_date=min_date, max_date=max_date, freq='D', num_bins=num_bins
    )
=======
    # Handle 'search' filter separately due to its unique logic
    if search:
        search_pattern = f'%{search}%'
        query = query.filter(
            or_(Project.project_id.ilike(search_pattern), Project.name.ilike(search_pattern))
        )

    return credits_by_transaction_date(query=query, freq=freq)
>>>>>>> 67a6f440
<|MERGE_RESOLUTION|>--- conflicted
+++ resolved
@@ -443,53 +443,6 @@
             query=query, model=model, attribute=attribute, values=values, operation=operation
         )
 
-<<<<<<< HEAD
-    # Extract the minimum and maximum transaction_date
-    min_date, max_date = query.with_entities(
-        func.min(Credit.transaction_date), func.max(Credit.transaction_date)
-    ).one()
-
-    return credits_by_transaction_date(query=query, min_date=min_date, max_date=max_date, freq=freq)
-
-
-@router.get('/credits_by_transaction_date/{project_id}', response_model=list[dict])
-def get_credits_by_project_id(
-    project_id: str,
-    num_bins: int = Query(20, description='Number of bins'),
-    session: Session = Depends(get_session),
-):
-    # Join Credit with Project and filter by project_id
-    query = (
-        session.query(Credit)
-        .join(Project, Credit.project_id == Project.project_id)
-        .filter(Project.project_id == project_id)
-    )
-
-    # min_date is between project.registered_at and min(credit.transaction_date)
-    # Query to get project.registered_at
-    query1 = query.with_entities(Project.registered_at)
-    project_registered_at = query1.first()[0] if query1.first() else None
-
-    # Query to get min(Credit.transaction_date)
-    query2 = session.query(func.min(Credit.transaction_date)).filter(
-        Credit.project_id == project_id
-    )
-    min_transaction_date = query2.first()[0] if query2.first() else None
-
-    # Find the minimum date between project_registered_at and min_transaction_date
-    min_date = (
-        min(project_registered_at, min_transaction_date)
-        if project_registered_at and min_transaction_date
-        else project_registered_at or min_transaction_date
-    )
-
-    # Use today's date if the project hasn't wound down yet
-    max_date = datetime.date.today()
-
-    return credits_by_transaction_date(
-        query=query, min_date=min_date, max_date=max_date, freq='D', num_bins=num_bins
-    )
-=======
     # Handle 'search' filter separately due to its unique logic
     if search:
         search_pattern = f'%{search}%'
@@ -497,5 +450,4 @@
             or_(Project.project_id.ilike(search_pattern), Project.name.ilike(search_pattern))
         )
 
-    return credits_by_transaction_date(query=query, freq=freq)
->>>>>>> 67a6f440
+    return credits_by_transaction_date(query=query, freq=freq)